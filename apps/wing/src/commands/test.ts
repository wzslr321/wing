--- conflicted
+++ resolved
@@ -7,13 +7,8 @@
 import chalk from "chalk";
 import debug from "debug";
 import { nanoid } from "nanoid";
-<<<<<<< HEAD
-import { readFile, rm, rmSync } from "fs";
-import { TestRunnerClient } from "@winglang/sdk/lib/shared-aws/test-runner.inflight";
-=======
 import { compile, CompileOptions } from "./compile";
 import { generateTmpDir, withSpinner } from "../util";
->>>>>>> c898c576
 
 const log = debug("wing:test");
 
@@ -108,29 +103,18 @@
   }
 
   // prints a summary of how many tests passed and failed
-<<<<<<< HEAD
-  results.push(" ");
-  results.push(
-    `${chalk.dim("Tests")}${failingTestsNumber ? chalk.red(` ${failingTestsNumber} failed`) : ""}${failingTestsNumber && passingTestsNumber ? chalk.dim(" |") : ""
-=======
   res.push(" ");
   res.push(
     `${chalk.dim("Tests")}${failingTestsNumber ? chalk.red(` ${failingTestsNumber} failed`) : ""}${
       failingTestsNumber && passingTestsNumber ? chalk.dim(" |") : ""
->>>>>>> c898c576
     }${passingTestsNumber ? chalk.green(` ${passingTestsNumber} passed`) : ""} ${chalk.dim(
       `(${failingTestsNumber + passingTestsNumber})`
     )}`
   );
   // prints a summary of how many tests files passed and failed
-<<<<<<< HEAD
-  results.push(
-    `${chalk.dim("Test Files")}${failing.length ? chalk.red(` ${failing.length} failed`) : ""}${failing.length && passing.length ? chalk.dim(" |") : ""
-=======
   res.push(
     `${chalk.dim("Test Files")}${failing.length ? chalk.red(` ${failing.length} failed`) : ""}${
       failing.length && passing.length ? chalk.dim(" |") : ""
->>>>>>> c898c576
     }${passing.length ? chalk.green(` ${passing.length} passed`) : ""} ${chalk.dim(
       `(${totalSum})`
     )}`
@@ -164,13 +148,7 @@
     case Target.SIM:
       return testSimulator(synthDir, options);
     case Target.TF_AWS:
-<<<<<<< HEAD
-      return await testTfAws(synthDir, options);
-    case Target.TF_GCP:
-      return await testTfGcp(synthDir, options);
-=======
       return testTfAws(synthDir, options);
->>>>>>> c898c576
     case Target.AWSCDK:
       return testAwsCdk(synthDir, options);
     default:
@@ -397,14 +375,10 @@
 
     const [testRunner, tests] = await withSpinner("Setting up test runner...", async () => {
       const testArns = await terraformOutput(synthDir, ENV_WING_TEST_RUNNER_FUNCTION_ARNS);
-<<<<<<< HEAD
-      const testRunner = new TestRunnerClient(testArns);
-=======
       const { TestRunnerClient } = await import(
         "@winglang/sdk/lib/shared-aws/test-runner.inflight"
       );
       const runner = new TestRunnerClient(testArns);
->>>>>>> c898c576
 
       const allTests = await runner.listTests();
       return [runner, pickOneTestPerEnvironment(allTests)];
@@ -436,10 +410,6 @@
       noCleanUp(synthDir);
     }
   }
-}
-
-async function testTfGcp(_synthDir: string, _options: TestOptions): Promise<std.TestResult[] | void> {
-  throw new Error("GCP tests are not yet supported");
 }
 
 async function cleanupTf(synthDir: string) {
